language: none

env:
  global:
    - DOCKER_ACC=analysiscenter1
    - DOCKER_REPO=ds-py3
    - TAG="latest"

build:
  pre_ci_boot:
    image_name: $DOCKER_ACC/$DOCKER_REPO
    image_tag: $TAG
  ci:
<<<<<<< HEAD
    - pip3 install -U pylint 
=======
    - pip3 install -U pylint
>>>>>>> d5487e0b
    - pip3 install -r requirements-shippable.txt
    - find ./cardio -not -path "./cardio/dataset/*" -iname "*.py" | xargs -r pylint3 -rn --rcfile pylintrc
    - pytest -v --junitxml=shippable/testresults/pytests.xml

integrations:
  hub:
    - integrationName: DockerHub analysiscenter.ru
      type: docker

  notifications:
    - integrationName: Slack analysiscenter.ru
      type: slack
      recipients:
        - "#commits"
      on_success: always
      on_failure: always<|MERGE_RESOLUTION|>--- conflicted
+++ resolved
@@ -11,11 +11,7 @@
     image_name: $DOCKER_ACC/$DOCKER_REPO
     image_tag: $TAG
   ci:
-<<<<<<< HEAD
     - pip3 install -U pylint 
-=======
-    - pip3 install -U pylint
->>>>>>> d5487e0b
     - pip3 install -r requirements-shippable.txt
     - find ./cardio -not -path "./cardio/dataset/*" -iname "*.py" | xargs -r pylint3 -rn --rcfile pylintrc
     - pytest -v --junitxml=shippable/testresults/pytests.xml
