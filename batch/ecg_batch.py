""" contain Batch class for processing ECGs """

import os
import sys
import copy
import itertools
import warnings
import numpy as np
import scipy
import pandas as pd

from sklearn.metrics import f1_score, log_loss
from sklearn.externals import joblib

from keras.layers import Input, Conv1D, Lambda, \
                         MaxPooling1D, MaxPooling2D, \
                         Dense, GlobalMaxPooling2D
from keras.layers.core import Dropout
from keras.models import Model, model_from_yaml
from keras.optimizers import Adam
import keras.backend as K

from hmmlearn import hmm

sys.path.append(os.path.join(os.path.dirname(os.path.realpath(__file__)), '..'))

import dataset as ds
<<<<<<< HEAD
from .ecg_batch_tools import * #pylint: disable=wildcard-import, unused-wildcard-import
=======
from . import kernels
from . import ecg_batch_tools as bt
>>>>>>> 0e4fe489
from .keras_extra_layers import RFFT, Crop, Inception2D


class EcgBatch(ds.Batch):#pylint: disable=too-many-public-methods
    """
    Batch of ECG data
    """
    def __init__(self, index, preloaded=None):
        super().__init__(index, preloaded)
        self._data = (None, None, None)
        self.signal = np.array([])
        self.annotation = {}
        self.meta = dict()
        self.history = []

    @property
    def components(self):
        return "signal", "annotation", "meta"

    @ds.action
    @ds.inbatch_parallel(init='indices', post="post_parallel", target='threads')
    def load_ecg(self, index, src, fmt):
        """
        Loads ecg data

        Arguments
        index: list or array of ecg indices.
        src: dict of type index: path to ecg.
        fmt: format of ecg files. Supported formats: 'wfdb', 'npz'.
        """
        if src:
            path = src[index]
        else:
            path = self.index.get_fullpath(index)
        if fmt == 'wfdb':
<<<<<<< HEAD
            return load_wfdb(index, path)
        elif fmt == 'npz':
            return load_npz(index, path)
=======
            return bt.load_wfdb(index, src[index])
        elif fmt == 'npz':
            return bt.load_npz(index, src[index])
>>>>>>> 0e4fe489
        else:
            raise TypeError("Incorrect type of source")

    @ds.action
    @ds.inbatch_parallel(init="init_parallel", post="post_parallel", target='threads')
    def dump_ecg(self, signal, annot, meta, index, path, fmt):
        """
        Save each ecg in a separate file as 'path/<index>.<fmt>'
        """
        return bt.dump_ecg_signal(signal, annot, meta, index, path, fmt)

    def __getitem__(self, index):
        try:
            pos = self.get_pos(None, None, index)
        except IndexError:
            raise IndexError("There is no such index in the batch: {0}"
                             .format(index))
        return (self.signal[pos],
                {k: v[pos] for k, v in self.annotation.items()},
                self.meta[index])

    def update(self, data=None, annot=None, meta=None):
        """
        Update content of ecg_batch
        """
        if data is not None:
            self.signal = np.array(data)
        if annot is not None:
            self.annotation = annot
        if meta is not None:
            self.meta = meta
        return self

    def init_parallel(self, *args, **kwargs):
        '''
        Return array of ecg with index
        '''
        _ = args, kwargs
        return [[*self[i], i] for i in self.indices]

    def post_parallel(self, all_results, *args, **kwargs):
        #pylint: disable=too-many-locals
        #pylint: disable=too-many-branches
        '''
        Build ecg_batch from a list of items either [signal, annot, meta] or None.
        All Nones are ignored.
        Signal can be either a single signal or a list of signals.
        If signal is a list of signals, annot and meta can be a single annot and meta
        or a list of annots and metas of the same lentgh as the list of signals. In the
        first case annot and meta are broadcasted to each signal in the list of signals.

        Arguments
        all results: list of items either [signal, annot, meta] or None
        '''
        _ = args, kwargs
        if any([isinstance(res, Exception) for res in all_results]):
            print([res for res in all_results if isinstance(res, Exception)])
            return self

        valid_results = [res for res in all_results if res is not None]
        if len(valid_results) == 0:
            print('Error: all resulta are None')
            return self

        list_of_arrs = [x[0] for x in valid_results]
        list_of_lens = np.array([len(x[0]) for x in valid_results])
        list_of_annot = np.array([x[1] for x in valid_results]).ravel()
        list_of_meta = np.array([x[2] for x in valid_results]).ravel()
        list_of_origs = np.array([x[3] for x in valid_results]).ravel()

        if max(list_of_lens) <= 1:
            ind = ds.DatasetIndex(index=list_of_origs)
        else:
            ind = ds.DatasetIndex(index=np.arange(sum(list_of_lens), dtype=int))
        out_batch = EcgBatch(ind)

        if list_of_arrs[0].ndim > 3:
            raise ValueError('Signal is expected to have ndim = 1, 2 or 3, found ndim = {0}'
                             .format(list_of_arrs[0].ndim))
        if list_of_arrs[0].ndim in [1, 3]:
            #list_of_arrs[0] has shape (nb_signals, nb_channels, siglen)
            #ndim = 3 for signals with similar siglens and 1 for signals with differenr siglens
            list_of_arrs = list(itertools.chain([x for y in list_of_arrs
                                                 for x in y]))
        list_of_arrs.append([])
        batch_data = np.array(list_of_arrs)[:-1]

        if len(ind.indices) == len(list_of_origs):
            origins = list_of_origs
        else:
            origins = np.repeat(list_of_origs, list_of_lens)

        if len(ind.indices) == len(list_of_meta):
            metas = list_of_meta
        else:
            metas = []
            for i, rep in enumerate(list_of_lens):
                for _ in range(rep):
                    metas.append(copy.deepcopy(list_of_meta[i]))
            metas = np.array(metas)
        for i in range(len(batch_data)):
            metas[i].update({'origin': origins[i]})
        batch_meta = dict(zip(ind.indices, metas))

        if len(ind.indices) == len(list_of_annot):
            annots = list_of_annot
        else:
            annots = []
            for i, rep in enumerate(list_of_lens):
                for _ in range(rep):
                    annots.append(copy.deepcopy(list_of_annot[i]))
            annots = np.array(annots)
        if len(annots) > 0:
            keys = list(annots[0].keys())
        else:
            keys = []
        batch_annot = {}
        for k in keys:
            list_of_arrs = [x[k] for x in annots]
            list_of_arrs.append(np.array([]))
            batch_annot[k] = np.array(list_of_arrs)[:-1]

        return out_batch.update(data=batch_data,
                                annot=batch_annot,
                                meta=batch_meta)

    @ds.action
    @ds.inbatch_parallel(init="init_parallel", post="post_parallel", target='mpc')
    def resample(self, new_fs):
        '''
        Resample all signals in batch along axis=1 to new sampling rate. Retruns resampled batch with modified meta.
        Resampling of annotation will be implemented in the future.

        Arguments
        new_fs: target signal sampling rate in Hz.
        '''
        _ = new_fs
        return bt.resample_signal

    @ds.action
    @ds.inbatch_parallel(init="init_parallel", post="post_parallel",
                         target='mpc')
    def augment_fs(self, list_of_distr):
        '''
        Multiple augmentation of signals in batch to random sampling rates. New sampling rates are sampled
        from list of probability distributions with specified parameters.

        Arguments
        list_of_distr: list of tuples (distr, params). See augment_fssignal for details.
        '''
        _ = list_of_distr
        return bt.augment_fs_signal_mult

    @ds.action
    @ds.inbatch_parallel(init="init_parallel", post="post_parallel",
                         target='mpc')
    def split_to_segments(self, length, step, pad, return_copy):
        """
        Split signals along axis=1 to segments with constant length.
        If signal is shorter than target segment length, signal is zero-padded on the left if
        pad is True or raise ValueError if pad is False.
        Segmentation of annotation will be implemented in the future.

        Arguments
        length: length of segment.
        step: step along axis=1 of the signal.
        pad: whether to apply zero-padding to short signals.
        return_copy: if True, a copy of segments is returned and segments become intependent. If False,
                 segments are not independent, but segmentation runtime becomes almost indepentent on
                 signal length.
        """
        _ = length, step, pad, return_copy
        return bt.segment_signal

    @ds.action
    @ds.inbatch_parallel(init="init_parallel", post="post_parallel",
                         target='mpc')
    def drop_label(self, label):
        '''
        Drop signals labeled as label from the batch.

        Arguments
        label: label to be dropped from batch
        '''
        _ = label
        return bt.drop_label

    @ds.action
    def load_labels(self, path):
        """
        Load labels from file with signal labels. File should have a csv format
        and contain 2 columns: index of ecg and label.

        Arguments
        path: path to the file with labels
        """
        ref = pd.read_csv(path, header=None)
        ref.columns = ['index', 'diag']
        ref = ref.set_index('index')  #pylint: disable=no-member
        for ecg in self.indices:
            self.meta[ecg]['diag'] = ref.ix[ecg]['diag']
        return self

    @ds.model()
    def hmm_learn():
        """
        Hidden Markov Model to find n_components in signal
        """
        n_components = 3
        n_iter = 10
        warnings.filterwarnings("ignore")
        model = hmm.GaussianHMM(n_components=n_components, covariance_type="full",
                                n_iter=n_iter)
        return model

    @ds.action
    def set_new_model(self, model_name, new_model):
        '''
        Replace base model by new model.

        Arguments
        model_name: name of the model where to set new model.
        new_model: new model to replace previous.
        '''
        model = self.get_model_by_name(model_name)#pylint: disable=unused-variable
        model = new_model
        return self

    @ds.model()
    def fft_inception():#pylint: disable=too-many-locals
        '''
        FFT inception model. Includes initial convolution layers, then FFT transform, then
        a series of inception blocks.
        '''
        x = Input((None, 1))

        conv_1 = Conv1D(4, 4, activation='relu')(x)
        mp_1 = MaxPooling1D()(conv_1)

        conv_2 = Conv1D(8, 4, activation='relu')(mp_1)
        mp_2 = MaxPooling1D()(conv_2)
        conv_3 = Conv1D(16, 4, activation='relu')(mp_2)
        mp_3 = MaxPooling1D()(conv_3)
        conv_4 = Conv1D(32, 4, activation='relu')(mp_3)

        fft_1 = RFFT()(conv_4)
        crop_1 = Crop(begin=0, size=128)(fft_1)
        to2d = Lambda(K.expand_dims)(crop_1)

        incept_1 = Inception2D(4, 4, 3, 5, activation='relu')(to2d)
        mp2d_1 = MaxPooling2D(pool_size=(4, 2))(incept_1)

        incept_2 = Inception2D(4, 8, 3, 5, activation='relu')(mp2d_1)
        mp2d_2 = MaxPooling2D(pool_size=(4, 2))(incept_2)

        incept_3 = Inception2D(4, 12, 3, 3, activation='relu')(mp2d_2)

        pool = GlobalMaxPooling2D()(incept_3)

        fc_1 = Dense(8, kernel_initializer='uniform', activation='relu')(pool)
        drop = Dropout(0.2)(fc_1)

        fc_2 = Dense(2, kernel_initializer='uniform',
                     activation='softmax')(drop)

        opt = Adam()
        model = Model(inputs=x, outputs=fc_2)
        model.compile(optimizer=opt, loss="categorical_crossentropy")

        hist = {'train_loss': [], 'train_metric': [],
                'val_loss': [], 'val_metric': []}
        diag_classes = ['A', 'NonA']

        return model, hist, diag_classes

    @ds.action
    def replace_labels(self, model_name, new_labels):
        '''
        Replace original labels by new labels.

        Arguments
        model_name: name of the model where to replace labels.
        new_labels: new labels to replace previous.
        '''
        model_comp = list(self.get_model_by_name(model_name))
        model_comp[2] = list(new_labels.values())
        return self.replace_all_labels(new_labels)

    @ds.action
    @ds.inbatch_parallel(init="init_parallel", post="post_parallel",
                         target='mpc')
    def replace_all_labels(self, new_labels):
        '''
        Replace original labels by new labels.

        Arguments
        new_labels: dict of previous and corresponding new labels.
        '''
        _ = new_labels
        return bt.replace_labels_in_meta

    def get_categorical_labels(self, model_name):
        '''
        Returns a dummy matrix given an array of categorical labels.

        Arguments
        model_name: name of the model that will use dummy martix.
        '''
        classes = self.get_model_by_name(model_name)[2]
        labels = [self.meta[ind]['diag'] for ind in self.indices]
        return pd.get_dummies(classes + labels).as_matrix()[len(classes):]

    @ds.action
    def train_on_batch(self, model_name):
        '''
        Train model
        '''
        model_comp = self.get_model_by_name(model_name)
        model, hist, _ = model_comp
        train_x = np.array([x for x in self.signal]).reshape((-1, 3000, 1))
        train_y = self.get_categorical_labels(model_name)
        res = model.train_on_batch(train_x, train_y)
        pred = model.predict(train_x)
        y_pred = bt.get_pos_of_max(pred)
        hist['train_loss'].append(res)
        hist['train_metric'].append(f1_score(train_y, y_pred, average='macro'))
        return self

    @ds.action
    def validate_on_batch(self, model_name):
        '''
        Validate model
        '''
        model_comp = self.get_model_by_name(model_name)
        model, hist, _ = model_comp
        test_x = np.array([x for x in self.signal]).reshape((-1, 3000, 1))
        test_y = self.get_categorical_labels(model_name)
        pred = model.predict(test_x)
        y_pred = bt.get_pos_of_max(pred)
        hist['val_loss'].append(log_loss(test_y, pred))
        hist['val_metric'].append(f1_score(test_y, y_pred, average='macro'))
        return self

    @ds.action
    def model_summary(self, model_name):
        '''
        Print model layers
        '''
        model_comp = self.get_model_by_name(model_name)
        print(model_name)
        print(model_comp[0].summary())
        return self

    @ds.action
    def save_model(self, model_name, fname):
        '''
        Save model layers and weights
        '''
        model_comp = self.get_model_by_name(model_name)
        model = model_comp[0]
        model.save_weights(fname)
        yaml_string = model.to_yaml()
        fout = open(fname + ".layers", "w")
        fout.write(yaml_string)
        fout.close()
        return self

    @ds.action
    def load_model(self, model_name, fname):
        '''
        Load model layers and weights
        '''
        model_comp = self.get_model_by_name(model_name)
        model = model_comp[0]
        fin = open(fname + ".layers", "r")
        yaml_string = fin.read()
        fin.close()
        model = model_from_yaml(yaml_string)
        model.load_weights(fname)
        return self

    @ds.action
    def train_hmm(self, model_name):
        '''
        Train hmm model on the whole batch
        '''
        warnings.filterwarnings("ignore")
        model = self.get_model_by_name(model_name)
        train_x = np.concatenate(self.signal, axis=1).T
        lengths = [x.shape[1] for x in self.signal]
        model.fit(train_x, lengths)
        return self

    @ds.action
    def predict_hmm(self, model_name):
        '''
        Get hmm predictited classes
        '''
        model = self.get_model_by_name(model_name)
        return self.predict_all_hmm(model)

    @ds.action
    @ds.inbatch_parallel(init="init_parallel", post="post_parallel", target='mpc')
    def predict_all_hmm(self, model):
        '''
        Get hmm predictited classes
        '''
        _ = model
        return bt.predict_hmm_classes

    @ds.action
    def save_hmm_model(self, model_name, fname):
        '''
        Save hmm model
        '''
        model = self.get_model_by_name(model_name)
        joblib.dump(model, fname + '.pkl')
        return self

    @ds.action
    def load_hmm_model(self, model_name, fname):
        '''
        Load hmm model
        '''
        model = self.get_model_by_name(model_name)#pylint: disable=unused-variable
        model = joblib.load(fname + '.pkl')
        return self

    @ds.action
    @ds.inbatch_parallel(init="init_parallel", post="post_parallel", target='mpc')
    def gradient(self, order):
        """
        Compute derivative of given order and add it to annotation
        """
        _ = order
        return bt.get_gradient

    @ds.action
    def band_pass_filter(self, axis=-1, low=None, high=None):
        """Reject frequencies outside given range.

        Parameters
        ----------
        axis : int
            Axis along which signal is sliced.
        low : positive float
            High-pass filter cutoff frequency (Hz).
        high : positive float
            Low-pass filter cutoff frequency (Hz).

        Returns
        -------
        batch : EcgBatch
            Filtered batch. Changes self.signal inplace.
        """
        for i in range(len(self.signal)):
            self.signal[i] = bt.band_pass_filter(self.signal[i], self.meta[self.indices[i]]["fs"], axis, low, high)
        return self

    @ds.action
    def convolve(self, kernel, axis=-1, padding_mode="edge", **kwargs):
        """Convolve signals with given kernel.

        Parameters
        ----------
        kernel : array_like
            Convolution kernel.
        axis : int
            Axis along which signal is sliced.
        padding_mode : str or function
            np.pad padding mode.
        **kwargs :
            Any additional named argments to np.pad.

        Returns
        -------
        batch : EcgBatch
            Convolved batch. Changes self.signal inplace.
        """
        for i in range(len(self.signal)):
            self.signal[i] = bt.convolve(self.signal[i], kernel, axis, padding_mode, **kwargs)
        return self

    @ds.action
    def flip_signals(self):
        """Flip signals whose R-peaks are directed downwards.

        Each element of self.signal must be a 2-D ndarray. Signals are flipped along axis 1.

        Returns
        -------
        batch : EcgBatch
            Batch with flipped signals.
        """
        for i in range(len(self.signal)):
            if self.signal[i].ndim != 2:
                raise ValueError("Each signal in batch must be a 2-D ndarray")
            sig = bt.band_pass_filter(self.signal[i], self.meta[self.indices[i]]["fs"], axis=-1, low=5, high=50)
            sig = bt.convolve(sig, kernels.gaussian(11, 3), axis=-1)
            self.signal[i] *= np.where(scipy.stats.skew(sig, axis=-1) < 0, -1, 1).reshape(-1, 1)
        return self

    @ds.action
    @ds.inbatch_parallel(init="init_parallel", post="post_parallel", target='mpc')
    def convolve_layer(self, layer, kernel):
        """
        Convolve layer with kernel
        """
        _ = layer, kernel
        return bt.convolve_layer

    @ds.action
    @ds.inbatch_parallel(init="init_parallel", post="post_parallel",
                         target='mpc')
    def merge_layers(self, list_of_layers):
        """
        Merge layers from list of layers to signal
        """
        _ = list_of_layers
<<<<<<< HEAD
        return merge_list_of_layers

    def input_check_post(self, all_results, *args, **kwargs):
        """ Post function to gather and handle results of check-ups
        """
        _ = args, kwargs
        if ds.any_action_failed(all_results):
            all_errors = self.get_errors(all_results)
            print(all_errors)
            raise ValueError("Checkup failed")

    @ds.action
    @ds.inbatch_parallel(
        init='indices', post='input_check_post')
    def check_signal_length(self, index, operator=np.greater_equal, length=0):
        """Check if real length of the signal is appropriate.
        Args:
        operator - operator to use in check-up (np.greater_equal by default)
        length - value to compare with real signal length
        """
        pos = self.index.get_pos(index)
        if operator(self.signal[pos].shape[1], length):
            return True
        else:
            raise InputDataError('Signal length is wrong')

    @ds.action
    @ds.inbatch_parallel(
        init='indices', post='input_check_post')
    def check_signal_fs(self, index, desired_fs=None):
        """Check if sampling rate of the signal equals to desired
        sampling rate.
        """
        pos = self.index.get_pos(index)
        if np.equals(self.meta[pos]['fs'], desired_fs):
            return True
        else:
            raise InputDataError('Signal sampling rate is wrong')
=======
        return bt.merge_list_of_layers
>>>>>>> 0e4fe489
<|MERGE_RESOLUTION|>--- conflicted
+++ resolved
@@ -25,12 +25,8 @@
 sys.path.append(os.path.join(os.path.dirname(os.path.realpath(__file__)), '..'))
 
 import dataset as ds
-<<<<<<< HEAD
-from .ecg_batch_tools import * #pylint: disable=wildcard-import, unused-wildcard-import
-=======
 from . import kernels
 from . import ecg_batch_tools as bt
->>>>>>> 0e4fe489
 from .keras_extra_layers import RFFT, Crop, Inception2D
 
 
@@ -66,15 +62,9 @@
         else:
             path = self.index.get_fullpath(index)
         if fmt == 'wfdb':
-<<<<<<< HEAD
-            return load_wfdb(index, path)
+            return bt.load_wfdb(index, path)
         elif fmt == 'npz':
-            return load_npz(index, path)
-=======
-            return bt.load_wfdb(index, src[index])
-        elif fmt == 'npz':
-            return bt.load_npz(index, src[index])
->>>>>>> 0e4fe489
+            return bt.load_npz(index, path)
         else:
             raise TypeError("Incorrect type of source")
 
@@ -594,8 +584,7 @@
         Merge layers from list of layers to signal
         """
         _ = list_of_layers
-<<<<<<< HEAD
-        return merge_list_of_layers
+        return bt.merge_list_of_layers
 
     def input_check_post(self, all_results, *args, **kwargs):
         """ Post function to gather and handle results of check-ups
@@ -632,7 +621,4 @@
         if np.equals(self.meta[pos]['fs'], desired_fs):
             return True
         else:
-            raise InputDataError('Signal sampling rate is wrong')
-=======
-        return bt.merge_list_of_layers
->>>>>>> 0e4fe489
+            raise InputDataError('Signal sampling rate is wrong')