--- conflicted
+++ resolved
@@ -6,29 +6,9 @@
 import pandas as pd
 import scipy
 
-<<<<<<< HEAD
-from sklearn.externals import joblib
-from sklearn.metrics import f1_score, log_loss
-
-from keras.layers import Input, Conv1D, Lambda, \
-                         MaxPooling1D, MaxPooling2D, \
-                         Dense, GlobalMaxPooling2D
-from keras.layers.core import Dropout
-from keras.models import Model, model_from_yaml
-from keras.optimizers import Adam
-import keras.backend as K
-
-from hmmlearn import hmm
-
-
-from .. import dataset as ds
-from . import kernels
-from . import ecg_batch_tools as bt
-=======
 from ..import dataset as ds
 from .import kernels
 from .import ecg_batch_tools as bt
->>>>>>> 4c57493e
 from .utils import LabelBinarizer
 
 
