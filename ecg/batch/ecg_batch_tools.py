--- conflicted
+++ resolved
@@ -200,83 +200,7 @@
     slc = [slice(None)] * signals.ndim
     slc[axis] = mask
     sig_rfft[slc] = 0
-<<<<<<< HEAD
     return np.fft.irfft(sig_rfft, n=signals.shape[axis], axis=axis)
-
-
-@njit(nogil=True)
-def get_pos_of_max(pred):
-    '''
-    Returns position of maximal element in a row.
-
-    Arguments
-    pred: 2d array.
-    '''
-    labels = np.zeros(pred.shape)
-    for i in range(len(labels)):
-        labels[i, pred[i].argmax()] = 1
-    return labels
-
-
-def predict_hmm_classes(signal, annot, meta, index, model):
-    '''
-    Get hmm predicted classes
-    '''
-    res = np.array(model.predict(signal.T)).reshape((1, -1))
-    annot.update({'hmm_predict': res})
-    return [signal, annot, meta, index]
-
-
-def get_gradient(signal, annot, meta, index, order):
-    '''
-    Compute derivative of given order
-
-    Arguments
-    signal, annot, meta, index: componets of ecg signal.
-    order: order of derivative to compute.
-    '''
-    grad = np.gradient(signal, axis=1)
-    for i in range(order - 1):#pylint: disable=unused-variable
-        grad = np.gradient(grad, axis=1)
-    annot.update({'grad_{0}'.format(order): grad})
-    return [signal, annot, meta, index]
-
-
-def convolve_layer(signal, annot, meta, index, layer, kernel):
-    '''
-    Convolve squared data with kernel
-
-    Arguments
-    signal, annot, meta, index: componets of ecg signal.
-    layer: name of layer that will be convolved. Can be 'signal' or key from annotation keys.
-    kernel: kernel for convolution.
-    '''
-    if layer == 'signal':
-        data = signal
-    else:
-        data = annot[layer]
-    res = np.apply_along_axis(np.convolve, 1, data**2, v=kernel, mode='same')
-    annot.update({layer + '_conv': res})
-    return [signal, annot, meta, index]
-
-
-def merge_list_of_layers(signal, annot, meta, index, list_of_layers):
-    '''
-    Merge layers from list of layers to signal
-
-    Arguments
-    signal, annot, meta, index: componets of ecg signal.
-    list_of_layers: list of name layers that will be merged. Can contain 'signal' or keys from annotation.
-    '''
-    res = []
-    for layer in list_of_layers:
-        if layer == 'signal':
-            data = signal
-        else:
-            data = annot[layer]
-        res.append(data)
-    res = np.concatenate(res, axis=0)[np.newaxis, :, :]
-    return [res, annot, meta, index]
 
 
 def gen_hmm_features(signal, cwt_scales, cwt_wavelet):
@@ -551,7 +475,4 @@
 
     intervals = s_final - q_final
 
-    return np.median(intervals) / fs
-=======
-    return np.fft.irfft(sig_rfft, n=signals.shape[axis], axis=axis)
->>>>>>> 4c57493e
+    return np.median(intervals) / fs